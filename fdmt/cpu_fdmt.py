--- conflicted
+++ resolved
@@ -179,14 +179,11 @@
             f0 = f_starts[i_F]
             f1 = f_mids[i_F]
             f2 = f_ends[i_F]
-<<<<<<< HEAD
             # Using cor = df seems to give the best behaviour at high DMs, judging from
             # presto output. Nevertheless it may be worth adjusting this option
             # for a specific use case
             cor = self.df if i > 1 else 0
-=======
-            cor = cor = self.df if i > 1 else 0
->>>>>>> cad13e5c
+
             C = (f1**-2 - f0**-2) / (f2**-2 - f0**-2)
             C01 = ((f1 - cor) ** -2 - f0**-2) / (f2**-2 - f0**-2)
             C12 = ((f1 + cor) ** -2 - f0**-2) / (f2**-2 - f0**-2)
